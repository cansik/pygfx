--- conflicted
+++ resolved
@@ -1,7 +1,3 @@
-<<<<<<< HEAD
-from ._base import Camera, IdentityCamera
-=======
 # flake8: noqa
 from ._base import Camera
->>>>>>> 19398be2
 from ._perspective import PerspectiveCamera